--- conflicted
+++ resolved
@@ -44,8 +44,5 @@
 #[cfg(feature = "services-rocksdb")]
 pub mod rocksdb;
 pub mod s3;
-<<<<<<< HEAD
-pub mod webhdfs;
-=======
 pub mod webdav;
->>>>>>> 5a7d8001
+pub mod webhdfs;