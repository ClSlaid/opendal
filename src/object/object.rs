--- conflicted
+++ resolved
@@ -755,11 +755,7 @@
     /// let op = Operator::from_env(Scheme::S3)?;
     /// let o = op.object("path/to/file");
     /// let bs = b"hello, world!".to_vec();
-<<<<<<< HEAD
     /// let args = OpWrite::new(bs.len() as u64).with_content_type("text/plain");
-=======
-    /// let args = OpWrite::new(bs.len() as u64);
->>>>>>> 9af68890
     /// let _ = o.write_with(args, bs).await?;
     /// # Ok(())
     /// # }
@@ -776,10 +772,6 @@
         let bs = bs.into();
         let r = Cursor::new(bs);
         let _ = self.acc.write(self.path(), args, Box::new(r)).await?;
-<<<<<<< HEAD
-
-=======
->>>>>>> 9af68890
         Ok(())
     }
 
@@ -835,11 +827,7 @@
     /// # let op = Operator::from_env(Scheme::S3)?;
     /// let o = op.object("hello.txt");
     /// let bs = b"hello, world!".to_vec();
-<<<<<<< HEAD
     /// let ow = OpWrite::new(bs.len() as u64).with_content_type("text/plain");
-=======
-    /// let ow = OpWrite::new(bs.len() as u64);
->>>>>>> 9af68890
     /// let _ = o.blocking_write_with(ow, bs)?;
     /// # Ok(())
     /// # }
@@ -855,10 +843,6 @@
 
         let bs = bs.into();
         let r = std::io::Cursor::new(bs);
-<<<<<<< HEAD
-
-=======
->>>>>>> 9af68890
         let _ = self.acc.blocking_write(self.path(), args, Box::new(r))?;
         Ok(())
     }
